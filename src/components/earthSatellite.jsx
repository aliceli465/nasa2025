import React, { useEffect, useRef, useState } from "react";
import * as THREE from "three";

const EarthSatelliteScene = ({
  width = "100%",
  height = "100vh",
  texturesPath = "./images",
  enableOrbitControls = true,
}) => {
  const containerRef = useRef(null);
  const rendererRef = useRef(null);
  const cameraRef = useRef(null);
  const isDraggingRef = useRef(false);
  const previousMousePosition = useRef({ x: 0, y: 0 });
  const animationIdRef = useRef(null);
  const isVisibleRef = useRef(true);

  // State to track which satellites are blue
  const [blueSatellites, setBlueSatellites] = useState(new Set());
  // State to track downlink animations (stores animation end times)
  const [downlinkAnimations, setDownlinkAnimations] = useState(new Map());
  const downlinkAnimationsRef = useRef(new Map());
  const satellitesRef = useRef([]);
  // State to track satellite battery levels
  const [satelliteBatteries, setSatelliteBatteries] = useState({});
  const lastBatteryUpdateRef = useRef(Date.now());

  // Terminal logs state
  const [terminalLogs, setTerminalLogs] = useState([
    "System initialized...",
    "Satellites deployed successfully",
    "Battery monitoring active",
    "Orbital tracking enabled",
  ]);

  // Function to add logs to terminal
  const addLog = (message) => {
    setTerminalLogs((prev) => [...prev.slice(-9), message]); // Keep last 10 logs
  };

  // Form state
  const [formData, setFormData] = useState({
    taskName: "",
    clientName: "",
    filesNecessary: "",
    size: "",
    priority: "medium",
    description: "",
  });
  const [isFormVisible, setIsFormVisible] = useState(true);
  const downlinkBeamsRef = useRef([]);

  // Toggle satellite color
  const toggleSatelliteColor = (satelliteIndex) => {
    setBlueSatellites((prev) => {
      const newSet = new Set(prev);
      if (newSet.has(satelliteIndex)) {
        newSet.delete(satelliteIndex);
      } else {
        newSet.add(satelliteIndex);
      }
      return newSet;
    });
  };

  // Form handlers
  const handleInputChange = (e) => {
    const { name, value } = e.target;
    setFormData((prev) => ({
      ...prev,
      [name]: value,
    }));
  };

  const handleFileUpload = (e) => {
    const files = Array.from(e.target.files);
    console.log("Files uploaded:", files);
    // Handle file upload logic here
  };

  const handleSubmit = (e) => {
    e.preventDefault();
    console.log("Form submitted:", formData);
    // Handle form submission logic here
  };

  // Trigger satellite downlink animation
  const triggerSatelliteDownlink = (satelliteIndex) => {
    const animationDuration = 1000; // 1 second
    const endTime = Date.now() + animationDuration;

    // Update both state and ref
    downlinkAnimationsRef.current.set(satelliteIndex, endTime);
    setDownlinkAnimations((prev) => {
      const newMap = new Map(prev);
      newMap.set(satelliteIndex, endTime);
      return newMap;
    });
  };

  useEffect(() => {
    if (!containerRef.current) return;

    // Scene setup
    const scene = new THREE.Scene();
    const camera = new THREE.PerspectiveCamera(
      45,
      containerRef.current.clientWidth / containerRef.current.clientHeight,
      1,
      2000
    );
    scene.add(camera);
    camera.position.set(0, 35, 70);
    cameraRef.current = camera;

    const renderer = new THREE.WebGLRenderer({
      antialias: false, // Disable antialiasing for better performance
      powerPreference: "high-performance", // Use dedicated GPU if available
    });
    renderer.setSize(
      containerRef.current.clientWidth,
      containerRef.current.clientHeight
    );
    renderer.shadowMap.enabled = true;
    renderer.shadowMap.type = THREE.PCFSoftShadowMap;
    renderer.setPixelRatio(Math.min(window.devicePixelRatio, 2)); // Limit pixel ratio for performance
    containerRef.current.appendChild(renderer.domElement);
    rendererRef.current = renderer;

    // Lights
    const ambientLight = new THREE.AmbientLight(0x8080c0, 0.8); // Much brighter ambient light for dark side
    scene.add(ambientLight);

    const sunLight = new THREE.DirectionalLight(0xffffff, 5.0); // Brighter sunlight
    sunLight.position.set(100, 0, 0);
    sunLight.castShadow = true;
    scene.add(sunLight);

    // Earth (reduced geometry for better performance)
    const earthGeometry = new THREE.SphereGeometry(10, 32, 32); // Reduced from 50,50 to 32,32
    const earthMaterial = new THREE.MeshPhongMaterial({
      map: new THREE.TextureLoader().load(`${texturesPath}/earthmap1k.jpg`),
      color: 0xc0c0c0, // Even brighter base color
      specular: 0x888888, // Brighter specular
      shininess: 8, // More shininess
    });
    const earth = new THREE.Mesh(earthGeometry, earthMaterial);
    earth.receiveShadow = true;
    scene.add(earth);

    // Clouds (reduced geometry)
    const cloudGeometry = new THREE.SphereGeometry(10.3, 32, 32); // Reduced from 50,50 to 32,32
    const cloudMaterial = new THREE.MeshPhongMaterial({
      map: new THREE.TextureLoader().load(`${texturesPath}/clouds_2.jpg`),
      transparent: true,
      opacity: 0.1,
    });
    const clouds = new THREE.Mesh(cloudGeometry, cloudMaterial);
    clouds.receiveShadow = true;
    scene.add(clouds);

    // Stars (reduced geometry)
    const starGeometry = new THREE.SphereGeometry(1000, 32, 32); // Reduced from 50,50 to 32,32
    const starMaterial = new THREE.MeshPhongMaterial({
      map: new THREE.TextureLoader().load(
        `${texturesPath}/galaxy_starfield.png`
      ),
      side: THREE.DoubleSide,
      shininess: 0,
    });
    const starField = new THREE.Mesh(starGeometry, starMaterial);
    scene.add(starField);

    // Animation variables
    const earthVec = new THREE.Vector3(0, 0, 0);
    let r = 30;

    // Function to create realistic satellite geometry
    const createSatelliteGeometry = () => {
      const satelliteGroup = new THREE.Group();

      // Store materials for color changing
      const materials = [];

      // Main satellite body - cylindrical with rounded edges
      const bodyGeometry = new THREE.CylinderGeometry(0.8, 0.8, 1.5, 16);
      const bodyMaterial = new THREE.MeshPhongMaterial({
        color: 0xc0c0c0, // Silver/metallic color
        emissive: 0x90ee90,
        emissiveIntensity: 0.6,
        specular: 0xffffff,
        shininess: 150,
      });
      materials.push(bodyMaterial);
      const body = new THREE.Mesh(bodyGeometry, bodyMaterial);
      body.castShadow = true;
      body.receiveShadow = true;
      satelliteGroup.add(body);

      // Solar panel materials with rounded corners
      const solarPanelMaterial = new THREE.MeshPhongMaterial({
        color: 0x000080, // Dark blue solar panel color
        emissive: 0x90ee90,
        emissiveIntensity: 0.5,
        specular: 0x4444ff,
        shininess: 100,
        side: THREE.DoubleSide,
      });
      materials.push(solarPanelMaterial);

      // Left solar panel array (multiple segments for realism)
      const panelSegments = 3;
      for (let i = 0; i < panelSegments; i++) {
        const panelGeometry = new THREE.BoxGeometry(0.9, 0.02, 1.4);
        const panel = new THREE.Mesh(panelGeometry, solarPanelMaterial);
        panel.position.set(-2.5 - i * 0.95, 0, 0);
        panel.castShadow = true;
        panel.receiveShadow = true;
        satelliteGroup.add(panel);
      }

      // Right solar panel array
      for (let i = 0; i < panelSegments; i++) {
        const panelGeometry = new THREE.BoxGeometry(0.9, 0.02, 1.4);
        const panel = new THREE.Mesh(panelGeometry, solarPanelMaterial);
        panel.position.set(2.5 + i * 0.95, 0, 0);
        panel.castShadow = true;
        panel.receiveShadow = true;
        satelliteGroup.add(panel);
      }

      // Solar panel support arms - smoother cylinders
      const armMaterial = new THREE.MeshPhongMaterial({
        color: 0x808080, // Gray metal color
        emissive: 0x90ee90,
        emissiveIntensity: 0.5,
        specular: 0xffffff,
        shininess: 100,
      });
      materials.push(armMaterial);

      // Left arm
      const leftArmGeometry = new THREE.CylinderGeometry(0.08, 0.08, 1.8, 8);
      const leftArm = new THREE.Mesh(leftArmGeometry, armMaterial);
      leftArm.position.set(-1.4, 0, 0);
      leftArm.rotation.z = Math.PI / 2;
      satelliteGroup.add(leftArm);

      // Right arm
      const rightArmGeometry = new THREE.CylinderGeometry(0.08, 0.08, 1.8, 8);
      const rightArm = new THREE.Mesh(rightArmGeometry, armMaterial);
      rightArm.position.set(1.4, 0, 0);
      rightArm.rotation.z = Math.PI / 2;
      satelliteGroup.add(rightArm);

      // Communication dish - smoother sphere segment
      const dishGeometry = new THREE.SphereGeometry(
        0.4,
        16,
        8,
        0,
        Math.PI * 2,
        0,
        Math.PI / 2
      );
      const dishMaterial = new THREE.MeshPhongMaterial({
        color: 0xe0e0e0, // Light gray/white dish color
        emissive: 0x90ee90,
        emissiveIntensity: 0.7,
        specular: 0xffffff,
        shininess: 200,
        side: THREE.DoubleSide,
      });
      materials.push(dishMaterial);
      const dish = new THREE.Mesh(dishGeometry, dishMaterial);
      dish.position.set(0, 1, 0);
      dish.rotation.x = Math.PI;
      satelliteGroup.add(dish);

      // Antenna mast
      const antennaGeometry = new THREE.CylinderGeometry(0.03, 0.03, 0.6, 8);
      const antennaMaterial = new THREE.MeshPhongMaterial({
        color: 0xa0a0a0, // Light gray metal color
        emissive: 0x90ee90,
        emissiveIntensity: 0.7,
        specular: 0xffffff,
        shininess: 150,
      });
      materials.push(antennaMaterial);
      const antenna = new THREE.Mesh(antennaGeometry, antennaMaterial);
      antenna.position.set(0, 0.5, 0);
      satelliteGroup.add(antenna);

      // Small sensor spheres for detail
      const sensorMaterial = new THREE.MeshPhongMaterial({
        color: 0x606060, // Dark gray sensor color
        emissive: 0x90ee90,
        emissiveIntensity: 0.8,
        specular: 0xffffff,
        shininess: 200,
      });
      materials.push(sensorMaterial);

      const sensorGeometry = new THREE.SphereGeometry(0.1, 8, 6);
      const sensor1 = new THREE.Mesh(sensorGeometry, sensorMaterial);
      sensor1.position.set(0.5, 0.3, 0.5);
      satelliteGroup.add(sensor1);

      const sensor2 = new THREE.Mesh(sensorGeometry, sensorMaterial);
      sensor2.position.set(-0.5, 0.3, 0.5);
      satelliteGroup.add(sensor2);

      // Store materials reference for color changing
      satelliteGroup.userData.materials = materials;

      return satelliteGroup;
    };

    // Satellites (6 equally spaced)

    // First satellite (0 degrees)
    const satellite1 = createSatelliteGeometry();
    satellite1.position.set(r, 0, 0);
    scene.add(satellite1);

    // Second satellite (60 degrees)
    const satellite2 = createSatelliteGeometry();
    satellite2.position.set(
      r * Math.cos(Math.PI / 3),
      0,
      r * Math.sin(Math.PI / 3)
    );
    scene.add(satellite2);

    // Third satellite (120 degrees)
    const satellite3 = createSatelliteGeometry();
    satellite3.position.set(
      r * Math.cos((2 * Math.PI) / 3),
      0,
      r * Math.sin((2 * Math.PI) / 3)
    );
    scene.add(satellite3);

    // Fourth satellite (180 degrees)
    const satellite4 = createSatelliteGeometry();
    satellite4.position.set(-r, 0, 0);
    scene.add(satellite4);

    // Fifth satellite (240 degrees)
    const satellite5 = createSatelliteGeometry();
    satellite5.position.set(
      r * Math.cos((4 * Math.PI) / 3),
      0,
      r * Math.sin((4 * Math.PI) / 3)
    );
    scene.add(satellite5);

    // Sixth satellite (300 degrees)
    const satellite6 = createSatelliteGeometry();
    satellite6.position.set(
      r * Math.cos((5 * Math.PI) / 3),
      0,
      r * Math.sin((5 * Math.PI) / 3)
    );
    scene.add(satellite6);

    // Store satellite references
    satellitesRef.current = [
      satellite1,
      satellite2,
      satellite3,
      satellite4,
      satellite5,
      satellite6,
    ];

    // Add simple text label to first satellite
    const createTextSprite = (text) => {
      const canvas = document.createElement("canvas");
      const context = canvas.getContext("2d");
      canvas.width = 64;
      canvas.height = 64;

      // Fill with white background
      context.fillStyle = "#ffffff";
      context.fillRect(0, 0, canvas.width, canvas.height);

      context.font = "bold 32px Arial";
      context.fillStyle = "#000000";
      context.textAlign = "center";
      context.textBaseline = "middle";

      context.fillText(text, canvas.width / 2, canvas.height / 2);

      const texture = new THREE.CanvasTexture(canvas);
      const spriteMaterial = new THREE.SpriteMaterial({
        map: texture,
        transparent: true,
      });
      const sprite = new THREE.Sprite(spriteMaterial);
      sprite.scale.set(3, 3, 1);

      return sprite;
    };

    // Add labels to all satellites
    const satelliteLabels = [];
    satellitesRef.current.forEach((satellite, index) => {
      const label = createTextSprite((index + 1).toString());
      label.position.y = 3; // Position above the satellite
      satellite.add(label);
      satelliteLabels.push(label);
    });

    // Initialize battery levels to 100%
    const initialBatteries = {};
    satellitesRef.current.forEach((_, index) => {
      initialBatteries[index] = 100;
    });
    setSatelliteBatteries(initialBatteries);

    // Create downlink beams
    const createDownlinkBeam = () => {
      const beamGroup = new THREE.Group();

      // Main beam line - using BoxGeometry for better control
      const beamGeometry = new THREE.BoxGeometry(0.1, 0.1, 1);
      const beamMaterial = new THREE.MeshPhongMaterial({
        color: 0x00ffff,
        emissive: 0x00ffff,
        emissiveIntensity: 0.8,
        transparent: true,
        opacity: 0.7,
      });

      const beam = new THREE.Mesh(beamGeometry, beamMaterial);
      beamGroup.add(beam);

      return beamGroup;
    };

    // Initialize downlink beams array
    downlinkBeamsRef.current = satellitesRef.current.map(() => {
      const beam = createDownlinkBeam();
      beam.visible = false;
      scene.add(beam);
      return beam;
    });

    let theta = 0;
    const dTheta = (2 * Math.PI) / 3000; // Even slower orbital speed
    let dx = enableOrbitControls ? 0 : 0.01;
    let dy = enableOrbitControls ? 0 : -0.01;
    let dz = enableOrbitControls ? 0 : -0.05;

    // Mouse control variables
    const spherical = new THREE.Spherical();
    const rotationSpeed = 0.005;

    // Mouse event handlers
    const handleMouseDown = (event) => {
      isDraggingRef.current = true;
      previousMousePosition.current = {
        x: event.clientX,
        y: event.clientY,
      };
    };

    const handleMouseMove = (event) => {
      if (!isDraggingRef.current || !enableOrbitControls) return;

      const deltaX = event.clientX - previousMousePosition.current.x;
      const deltaY = event.clientY - previousMousePosition.current.y;

      // Convert camera position to spherical coordinates
      const offset = new THREE.Vector3().copy(camera.position).sub(earthVec);
      spherical.setFromVector3(offset);

      // Rotate horizontally and vertically
      spherical.theta -= deltaX * rotationSpeed;
      spherical.phi -= deltaY * rotationSpeed;

      // Limit vertical rotation
      spherical.phi = Math.max(0.1, Math.min(Math.PI - 0.1, spherical.phi));

      // Convert back to Cartesian coordinates
      offset.setFromSpherical(spherical);
      camera.position.copy(earthVec).add(offset);

      previousMousePosition.current = {
        x: event.clientX,
        y: event.clientY,
      };
    };

    const handleMouseUp = () => {
      isDraggingRef.current = false;
    };

    const handleMouseWheel = (event) => {
      if (!enableOrbitControls) return;
      event.preventDefault();

      const offset = new THREE.Vector3().copy(camera.position).sub(earthVec);
      const distance = offset.length();
      const newDistance = distance * (1 + event.deltaY * 0.001);

      // Limit zoom distance
      const clampedDistance = Math.max(15, Math.min(200, newDistance));
      offset.setLength(clampedDistance);
      camera.position.copy(earthVec).add(offset);
    };

    // Add event listeners
    if (enableOrbitControls) {
      renderer.domElement.addEventListener("mousedown", handleMouseDown);
      renderer.domElement.addEventListener("mousemove", handleMouseMove);
      renderer.domElement.addEventListener("mouseup", handleMouseUp);
      renderer.domElement.addEventListener("mouseleave", handleMouseUp);
      renderer.domElement.addEventListener("wheel", handleMouseWheel, {
        passive: false,
      });
    }

    // Visibility observer to pause animation when not visible
    const observer = new IntersectionObserver(
      (entries) => {
        isVisibleRef.current = entries[0].isIntersecting;
      },
      { threshold: 0.1 }
    );
    observer.observe(containerRef.current);

    // Pause animation when page is not in focus
    const handleVisibilityChange = () => {
      if (document.hidden) {
        isVisibleRef.current = false;
      }
    };
    document.addEventListener("visibilitychange", handleVisibilityChange);

    // Animation loop
    const animate = () => {
      animationIdRef.current = requestAnimationFrame(animate);

      // Only animate if component is visible
      if (!isVisibleRef.current) return;

      earth.rotation.y += 0.0009;
      clouds.rotation.y += 0.00005;

      // Satellite orbits
      theta += dTheta;

      // First satellite orbit (0 degrees)
      satellite1.position.x = r * Math.cos(theta);
      satellite1.position.z = r * Math.sin(theta);

      // Second satellite orbit (60 degrees)
      satellite2.position.x = r * Math.cos(theta + Math.PI / 3);
      satellite2.position.z = r * Math.sin(theta + Math.PI / 3);

      // Third satellite orbit (120 degrees)
      satellite3.position.x = r * Math.cos(theta + (2 * Math.PI) / 3);
      satellite3.position.z = r * Math.sin(theta + (2 * Math.PI) / 3);

      // Fourth satellite orbit (180 degrees)
      satellite4.position.x = r * Math.cos(theta + Math.PI);
      satellite4.position.z = r * Math.sin(theta + Math.PI);

      // Fifth satellite orbit (240 degrees)
      satellite5.position.x = r * Math.cos(theta + (4 * Math.PI) / 3);
      satellite5.position.z = r * Math.sin(theta + (4 * Math.PI) / 3);

      // Sixth satellite orbit (300 degrees)
      satellite6.position.x = r * Math.cos(theta + (5 * Math.PI) / 3);
      satellite6.position.z = r * Math.sin(theta + (5 * Math.PI) / 3);

      // Update satellite orientations to face Earth
      const satellites = [
        satellite1,
        satellite2,
        satellite3,
        satellite4,
        satellite5,
        satellite6,
      ];

      // Update battery levels based on position
      const currentTime = Date.now();
      const timeSinceLastUpdate = currentTime - lastBatteryUpdateRef.current;

      if (timeSinceLastUpdate > 300) {
        // Update every 300ms
        setSatelliteBatteries((prevBatteries) => {
          const newBatteries = { ...prevBatteries };

          satellites.forEach((satellite, index) => {
            const currentBattery = newBatteries[index] || 100;

            if (satellite.position.x < -5) {
              // In shadow - discharge by 1%
              newBatteries[index] = Math.max(0, currentBattery - 1);
            } else if (satellite.position.x > 5 && currentBattery < 100) {
              // In sunlight and not full - charge by 1%
              newBatteries[index] = Math.min(100, currentBattery + 1);
            }
          });

          lastBatteryUpdateRef.current = currentTime;
          return newBatteries;
        });
      }

      satellites.forEach((satellite, index) => {
        // Make satellites face Earth
        satellite.lookAt(earthVec);

        // Change satellite glow based on Earth's shadow with smooth transition
        const materials = satellite.userData.materials;
        if (materials) {
          // Check if this satellite should be blue
          const isBlue = satellite.userData.isBlue || false;

          if (isBlue) {
            // Blue color for toggled satellites
            const blueColor = new THREE.Color(0x0080ff);
            materials.forEach((material) => {
              material.emissive = blueColor;
              material.emissiveIntensity = 1.2; // Bright blue glow
            });
          } else {
            // Satellites stay green all the time
            const greenColor = new THREE.Color(0x90ee90);
            materials.forEach((material) => {
              material.emissive = greenColor;
              material.emissiveIntensity = 1.0;
            });
          }
        }
      });

      // Update downlink beams
      const beamUpdateTime = Date.now();
      downlinkBeamsRef.current.forEach((beam, index) => {
        const satellite = satellitesRef.current[index];

        // Check if this satellite has an active animation
        let isAnimating = false;
        let animationEndTime = null;

        // Access the latest animations through ref
        const endTime = downlinkAnimationsRef.current.get(index);
        if (endTime && beamUpdateTime < endTime) {
          isAnimating = true;
          animationEndTime = endTime;
        }

        if (isAnimating && satellite) {
          beam.visible = true;

          // Calculate direction and distance from satellite to Earth center
          const satellitePos = satellite.position.clone();
          const direction = earthVec.clone().sub(satellitePos);
          const distance = direction.length();

          // Position beam group at satellite location
          beam.position.copy(satellitePos);

          // Point beam toward Earth
          beam.lookAt(earthVec);

          // Calculate animation progress (0 to 1)
          const animationDuration = 1000; // 1 second
          const timeLeft = animationEndTime - currentTime;
          const progress = 1 - timeLeft / animationDuration;

          // Animate beam appearance with fade in/out
          let opacity = 0.7;
          if (progress < 0.2) {
            // Fade in
            opacity = (progress / 0.2) * 0.7;
          } else if (progress > 0.8) {
            // Fade out
            opacity = ((1 - progress) / 0.2) * 0.7;
          }

          // Scale and position the main beam box to extend toward Earth
          const mainBeam = beam.children[0];
          mainBeam.scale.set(1, 1, distance * 0.8); // Scale Z to reach toward Earth
          mainBeam.position.set(0, 0, distance * 0.4); // Move beam toward Earth (positive Z)
          mainBeam.material.opacity = opacity;
        } else {
          beam.visible = false;
        }
      });

      // Camera flyby (only if orbit controls disabled)
      if (!enableOrbitControls) {
        if (camera.position.z < 0) {
          dx *= -1;
        }
        camera.position.x += dx;
        camera.position.y += dy;
        camera.position.z += dz;
      }

      camera.lookAt(earthVec);
      renderer.render(scene, camera);
    };

    animate();

    // Handle resize
    const handleResize = () => {
      const width = containerRef.current.clientWidth;
      const height = containerRef.current.clientHeight;
      camera.aspect = width / height;
      camera.updateProjectionMatrix();
      renderer.setSize(width, height);
    };

    window.addEventListener("resize", handleResize);

    // Cleanup
    return () => {
      // Cancel animation loop
      if (animationIdRef.current) {
        cancelAnimationFrame(animationIdRef.current);
      }

      // Disconnect observer
      observer.disconnect();

      // Remove event listeners
      window.removeEventListener("resize", handleResize);
      document.removeEventListener("visibilitychange", handleVisibilityChange);
      if (enableOrbitControls && renderer.domElement) {
        renderer.domElement.removeEventListener("mousedown", handleMouseDown);
        renderer.domElement.removeEventListener("mousemove", handleMouseMove);
        renderer.domElement.removeEventListener("mouseup", handleMouseUp);
        renderer.domElement.removeEventListener("mouseleave", handleMouseUp);
        renderer.domElement.removeEventListener("wheel", handleMouseWheel);
      }

      // Remove renderer from DOM
      if (containerRef.current && renderer.domElement) {
        containerRef.current.removeChild(renderer.domElement);
      }

      // Dispose of all materials and geometries
      renderer.dispose();
      earthGeometry.dispose();
      earthMaterial.dispose();
      cloudGeometry.dispose();
      cloudMaterial.dispose();
      starGeometry.dispose();
      starMaterial.dispose();

      // Dispose of satellite geometries and materials
      const satellites = [
        satellite1,
        satellite2,
        satellite3,
        satellite4,
        satellite5,
        satellite6,
      ];
      satellites.forEach((satellite) => {
        satellite.traverse((child) => {
          if (child.geometry) child.geometry.dispose();
          if (child.material) child.material.dispose();
        });
      });
    };
  }, [texturesPath, enableOrbitControls]);

  // Separate effect to handle color changes without rebuilding the scene
  useEffect(() => {
    if (satellitesRef.current.length === 0) return;

    // Update satellite colors based on blueSatellites state
    satellitesRef.current.forEach((satellite, index) => {
      if (satellite && satellite.userData.materials) {
        satellite.userData.isBlue = blueSatellites.has(index);
      }
    });
  }, [blueSatellites]);

  // Clean up expired animations
  useEffect(() => {
    const cleanup = () => {
      const currentTime = Date.now();

      // Clean up ref
      const newRefMap = new Map();
      for (const [key, endTime] of downlinkAnimationsRef.current) {
        if (currentTime < endTime) {
          newRefMap.set(key, endTime);
        }
      }
      downlinkAnimationsRef.current = newRefMap;

      // Clean up state
      setDownlinkAnimations((prev) => {
        const newMap = new Map();
        for (const [key, endTime] of prev) {
          if (currentTime < endTime) {
            newMap.set(key, endTime);
          }
        }
        return newMap;
      });
    };

    const interval = setInterval(cleanup, 1000); // Clean up every second
    return () => clearInterval(interval);
  }, []);

  return (
    <div style={{ position: "relative", width, height }}>
      {/* Three.js Scene - Full width */}
      <div
        ref={containerRef}
        style={{
          width: "100%",
          height: "100%",
          backgroundColor: "black",
          overflow: "hidden",
          cursor: enableOrbitControls ? "grab" : "default",
        }}
      />

      {/* Color Legend */}
      <div className="mt-16 absolute top-4 left-4 z-20 bg-black/80 backdrop-blur-md rounded-lg p-4 border border-white/20">
        <h4 className="text-[#dfdff2] text-sm font-bold mb-3">
          Satellite Status
        </h4>
        <div className="space-y-2">
          <div className="flex items-center gap-3">
            <div className="w-4 h-4 rounded-full bg-green-500 shadow-[0_0_8px_rgba(34,197,94,0.5)]"></div>
            <span className="text-[#dfdff2] text-xs">Available</span>
          </div>
          <div className="flex items-center gap-3">
            <div className="w-4 h-4 rounded-full bg-red-500 shadow-[0_0_8px_rgba(239,68,68,0.5)]"></div>
            <span className="text-[#dfdff2] text-xs">In Use</span>
          </div>
        </div>
      </div>

      {/* Right Column Container */}
      <div className="mt-8 absolute top-16 right-4 w-80 h-3/4 z-50 flex flex-col">
        {/* Terminal Component - Top */}
        <div className="bg-black/90 backdrop-blur-md rounded-lg p-3 border border-white/20 mb-4 flex-shrink-0">
          <div className="flex items-center gap-2 mb-2">
            <div className="flex gap-1">
              <div className="w-2 h-2 rounded-full bg-red-500"></div>
              <div className="w-2 h-2 rounded-full bg-yellow-500"></div>
              <div className="w-2 h-2 rounded-full bg-green-500"></div>
            </div>
            <span className="text-[#dfdff2] text-xs font-mono">
              System Logs
            </span>
          </div>
          <div className="h-32 overflow-y-auto bg-black/50 rounded p-2 font-mono text-xs">
            {terminalLogs.map((log, index) => (
              <div key={index} className="text-green-400 mb-1">
                <span className="text-gray-500">
                  [{new Date().toLocaleTimeString()}]
                </span>{" "}
                {log}
              </div>
            ))}
          </div>
        </div>

        {/* Form Panel - Bottom */}
        <div className="flex-1 bg-black/90 backdrop-blur-md border-l border-white/10 p-7 overflow-y-auto min-h-0">
          {/* Client Form */}
          <div>
            <div className="mt-8 flex justify-between items-center mb-5">
              <h3 className="text-[#dfdff2] text-base font-bold m-0">
                Submit Computing Task
              </h3>
              <button
                onClick={() => setIsFormVisible(!isFormVisible)}
                className="bg-none border-none text-[#dfdff2] cursor-pointer text-lg p-1"
              >
                {isFormVisible ? "−" : "+"}
              </button>
            </div>

            {isFormVisible && (
              <form onSubmit={handleSubmit} className="flex flex-col gap-4">
                <div>
                  <label className="text-[#dfdff2] text-sm mb-1 block">
                    Task Name
                  </label>
                  <input
                    type="text"
                    name="taskName"
                    value={formData.taskName}
                    onChange={handleInputChange}
                    placeholder="e.g., AI Model Training"
                    className="w-full p-2.5 rounded border border-white/20 bg-white/10 text-[#dfdff2] text-sm"
                    required
                  />
                </div>

                <div>
                  <label className="text-[#dfdff2] text-sm mb-1 block">
                    Client Name
                  </label>
                  <input
                    type="text"
                    name="clientName"
                    value={formData.clientName}
                    onChange={handleInputChange}
                    placeholder="Your company name"
                    className="w-full p-2.5 rounded border border-white/20 bg-white/10 text-[#dfdff2] text-sm"
                    required
                  />
                </div>

                <div>
                  <label className="text-[#dfdff2] text-sm mb-1 block">
                    Files Necessary
                  </label>
                  <input
                    type="text"
                    name="filesNecessary"
                    value={formData.filesNecessary}
                    onChange={handleInputChange}
                    placeholder="e.g., dataset.csv, model.py"
                    className="w-full p-2.5 rounded border border-white/20 bg-white/10 text-[#dfdff2] text-sm"
                  />
                </div>

                <div>
                  <label className="text-[#dfdff2] text-sm mb-1 block">
                    Data Size
                  </label>
                  <select
                    name="size"
                    value={formData.size}
                    onChange={handleInputChange}
                    className="w-full p-2.5 rounded border border-white/20 bg-white/10 text-[#dfdff2] text-sm"
                    required
                  >
                    <option value="">Select size</option>
                    <option value="small">Small (&lt; 1GB)</option>
                    <option value="medium">Medium (1-10GB)</option>
                    <option value="large">Large (10-100GB)</option>
                    <option value="xlarge">Extra Large (&gt; 100GB)</option>
                  </select>
                </div>

                <div>
                  <label className="text-[#dfdff2] text-sm mb-1 block">
                    Priority
                  </label>
                  <select
                    name="priority"
                    value={formData.priority}
                    onChange={handleInputChange}
                    className="w-full p-2.5 rounded border border-white/20 bg-white/10 text-[#dfdff2] text-sm"
                  >
                    <option value="low">Low</option>
                    <option value="medium">Medium</option>
                    <option value="high">High</option>
                    <option value="urgent">Urgent</option>
                  </select>
                </div>

                <div>
                  <label className="text-[#dfdff2] text-sm mb-1 block">
                    Description
                  </label>
                  <textarea
                    name="description"
                    value={formData.description}
                    onChange={handleInputChange}
                    placeholder="Describe your computing task..."
                    rows="3"
                    className="w-full p-2.5 rounded border border-white/20 bg-white/10 text-[#dfdff2] text-sm resize-y"
                  />
                </div>

                <div>
                  <label className="text-[#dfdff2] text-sm mb-1 block">
                    Upload Files
                  </label>
                  <input
                    type="file"
                    multiple
                    onChange={handleFileUpload}
                    className="w-full p-2.5 rounded border border-white/20 bg-white/10 text-[#dfdff2] text-sm"
                  />
                </div>

                <button
                  type="submit"
                  className="w-full p-3 bg-[#dfdff2] text-black border-none rounded text-base font-bold cursor-pointer transition-all duration-300 hover:bg-[#c0c0d0] hover:-translate-y-0.5"
                >
                  Submit Task
                </button>
              </form>
            )}
          </div>
        </div>
      </div>

      {/* Satellite Battery Table */}
      <div className="absolute bottom-4 left-4 z-20 bg-black/80 backdrop-blur-md rounded-lg p-4 border border-white/20">
        <h4 className="text-[#dfdff2] text-sm font-bold mb-3">
          Satellite Battery Levels
        </h4>
        <div className="space-y-2">
          {satellitesRef.current.map((satellite, index) => {
            // Get actual battery level from state
            const batteryLevel = satelliteBatteries[index] || 100;
            let batteryColor = "bg-gray-500";

            // Determine color based on battery level only
            if (batteryLevel >= 80) {
              // High battery - green
              batteryColor = "bg-green-500";
            } else if (batteryLevel >= 50) {
              // Medium battery - yellow
              batteryColor = "bg-yellow-500";
            } else {
              // Low battery - red
              batteryColor = "bg-red-500";
            }

            return (
              <div
                key={index}
                className="flex items-center justify-between gap-3 min-w-[200px]"
              >
                <span className="text-[#dfdff2] text-xs font-medium">
                  Satellite {index + 1}
                </span>
                <div className="flex items-center gap-2">
                  <div className="w-16 h-2 bg-gray-700 rounded-full overflow-hidden">
                    <div
                      className={`h-full ${batteryColor} transition-all duration-300`}
                      style={{ width: `${batteryLevel}%` }}
                    ></div>
                  </div>
                  <span className="text-[#dfdff2] text-xs w-8 text-right">
                    {Math.round(batteryLevel)}%
                  </span>
                </div>
              </div>
            );
          })}
        </div>
      </div>
<<<<<<< HEAD

      {/* Form Panel - 1/4 width */}
      <div className="w-1/4 h-full bg-black/90 backdrop-blur-md border-l border-white/10 p-5 overflow-y-auto">
        {/* <div className="mt-16 mb-8">
          <h3 className="text-[#dfdff2] text-base font-bold mb-4">
            Satellite Controls
          </h3>
          <div className="flex flex-col gap-2">
            {[0, 1, 2, 3, 4, 5].map((index) => (
              <div key={index} className="flex gap-2">
                <button
                  onClick={() => toggleSatelliteColor(index)}
                  className={`px-3 py-2 text-white border-none rounded cursor-pointer text-xs font-bold transition-all duration-300 hover:scale-105 flex-1 ${
                    blueSatellites.has(index)
                      ? "bg-blue-500 shadow-[0_0_10px_rgba(0,128,255,0.5)] hover:shadow-[0_0_15px_rgba(0,128,255,0.7)]"
                      : "bg-gray-700 shadow-[0_2px_4px_rgba(0,0,0,0.2)] hover:shadow-[0_4px_8px_rgba(0,0,0,0.3)]"
                  }`}
                >
                  Satellite {index + 1}
                </button>
                <button
                  onClick={() => triggerSatelliteDownlink(index)}
                  className="px-3 py-2 bg-cyan-500 text-white border-none rounded cursor-pointer text-xs font-bold transition-all duration-300 hover:scale-105 hover:bg-cyan-400 shadow-[0_2px_4px_rgba(0,255,255,0.2)] hover:shadow-[0_4px_8px_rgba(0,255,255,0.4)]"
                >
                  Downlink
                </button>
              </div>
            ))}
          </div>
        </div> */}

        {/* Client Form */}
        <div>
          <div className="mt-16 flex justify-between items-center mb-5">
            <h3 className="text-[#dfdff2] text-base font-bold m-0">
              Submit Computing Task
            </h3>
            {/* <button
              onClick={() => setIsFormVisible(!isFormVisible)}
              className="bg-none border-none text-[#dfdff2] cursor-pointer text-lg p-1"
            >
              {isFormVisible ? "−" : "+"}
            </button> */}
          </div>

          {isFormVisible && (
            <form onSubmit={handleSubmit} className="flex flex-col gap-4">
              <div>
                <label className="text-[#dfdff2] text-sm mb-1 block">
                  Task Name
                </label>
                <input
                  type="text"
                  name="taskName"
                  value={formData.taskName}
                  onChange={handleInputChange}
                  placeholder="e.g., AI Model Training"
                  className="w-full p-2.5 rounded border border-white/20 bg-white/10 text-[#dfdff2] text-sm"
                  required
                />
              </div>

              <div>
                <label className="text-[#dfdff2] text-sm mb-1 block">
                  Client Name
                </label>
                <input
                  type="text"
                  name="clientName"
                  value={formData.clientName}
                  onChange={handleInputChange}
                  placeholder="Your company name"
                  className="w-full p-2.5 rounded border border-white/20 bg-white/10 text-[#dfdff2] text-sm"
                  required
                />
              </div>

              <div>
                <label className="text-[#dfdff2] text-sm mb-1 block">
                  Files Necessary
                </label>
                <input
                  type="text"
                  name="filesNecessary"
                  value={formData.filesNecessary}
                  onChange={handleInputChange}
                  placeholder="e.g., dataset.csv, model.py"
                  className="w-full p-2.5 rounded border border-white/20 bg-white/10 text-[#dfdff2] text-sm"
                />
              </div>

              <div>
                <label className="text-[#dfdff2] text-sm mb-1 block">
                  Data Size
                </label>
                <select
                  name="size"
                  value={formData.size}
                  onChange={handleInputChange}
                  className="w-full p-2.5 rounded border border-white/20 bg-white/10 text-[#dfdff2] text-sm"
                  required
                >
                  <option value="">Select size</option>
                  <option value="small">Small (&lt; 1GB)</option>
                  <option value="medium">Medium (1-10GB)</option>
                  <option value="large">Large (10-100GB)</option>
                  <option value="xlarge">Extra Large (&gt; 100GB)</option>
                </select>
              </div>

              <div>
                <label className="text-[#dfdff2] text-sm mb-1 block">
                  Priority
                </label>
                <select
                  name="priority"
                  value={formData.priority}
                  onChange={handleInputChange}
                  className="w-full p-2.5 rounded border border-white/20 bg-white/10 text-[#dfdff2] text-sm"
                >
                  <option value="low">Low</option>
                  <option value="medium">Medium</option>
                  <option value="high">High</option>
                  <option value="urgent">Urgent</option>
                </select>
              </div>

              <div>
                <label className="text-[#dfdff2] text-sm mb-1 block">
                  Description
                </label>
                <textarea
                  name="description"
                  value={formData.description}
                  onChange={handleInputChange}
                  placeholder="Describe your computing task..."
                  rows="3"
                  className="w-full p-2.5 rounded border border-white/20 bg-white/10 text-[#dfdff2] text-sm resize-y"
                />
              </div>

              <div>
                <label className="text-[#dfdff2] text-sm mb-1 block">
                  Upload Files
                </label>
                <input
                  type="file"
                  multiple
                  onChange={handleFileUpload}
                  className="w-full p-2.5 rounded border border-white/20 bg-white/10 text-[#dfdff2] text-sm"
                />
              </div>

              <button
                type="submit"
                className="w-full p-3 bg-[#dfdff2] text-black border-none rounded text-base font-bold cursor-pointer transition-all duration-300 hover:bg-[#c0c0d0] hover:-translate-y-0.5"
              >
                Submit Task
              </button>
            </form>
          )}
        </div>
      </div>
=======
>>>>>>> 83d53cca
    </div>
  );
};

export default EarthSatelliteScene;<|MERGE_RESOLUTION|>--- conflicted
+++ resolved
@@ -1057,7 +1057,6 @@
           })}
         </div>
       </div>
-<<<<<<< HEAD
 
       {/* Form Panel - 1/4 width */}
       <div className="w-1/4 h-full bg-black/90 backdrop-blur-md border-l border-white/10 p-5 overflow-y-auto">
@@ -1221,8 +1220,6 @@
           )}
         </div>
       </div>
-=======
->>>>>>> 83d53cca
     </div>
   );
 };
