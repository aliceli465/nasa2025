--- conflicted
+++ resolved
@@ -21,7 +21,6 @@
   const [downlinkAnimations, setDownlinkAnimations] = useState(new Map());
   const downlinkAnimationsRef = useRef(new Map());
   const satellitesRef = useRef([]);
-  const downlinkBeamsRef = useRef([]);
 
   // Form state
   const [formData, setFormData] = useState({
@@ -33,6 +32,7 @@
     description: "",
   });
   const [isFormVisible, setIsFormVisible] = useState(false);
+  const downlinkBeamsRef = useRef([]);
 
   // Toggle satellite color
   const toggleSatelliteColor = (satelliteIndex) => {
@@ -47,7 +47,6 @@
     });
   };
 
-<<<<<<< HEAD
   // Form handlers
   const handleInputChange = (e) => {
     const { name, value } = e.target;
@@ -67,20 +66,20 @@
     e.preventDefault();
     console.log("Form submitted:", formData);
     // Handle form submission logic here
-=======
+  };
+
   // Trigger satellite downlink animation
   const triggerSatelliteDownlink = (satelliteIndex) => {
     const animationDuration = 1000; // 1 second
     const endTime = Date.now() + animationDuration;
-    
+
     // Update both state and ref
     downlinkAnimationsRef.current.set(satelliteIndex, endTime);
-    setDownlinkAnimations(prev => {
+    setDownlinkAnimations((prev) => {
       const newMap = new Map(prev);
       newMap.set(satelliteIndex, endTime);
       return newMap;
     });
->>>>>>> 9f9bef08
   };
 
   useEffect(() => {
@@ -350,7 +349,6 @@
     scene.add(satellite6);
 
     // Store satellite references
-<<<<<<< HEAD
     satellitesRef.current = [
       satellite1,
       satellite2,
@@ -360,13 +358,10 @@
       satellite6,
     ];
 
-=======
-    satellitesRef.current = [satellite1, satellite2, satellite3, satellite4, satellite5, satellite6];
-
     // Create downlink beams
     const createDownlinkBeam = () => {
       const beamGroup = new THREE.Group();
-      
+
       // Main beam line - using BoxGeometry for better control
       const beamGeometry = new THREE.BoxGeometry(0.1, 0.1, 1);
       const beamMaterial = new THREE.MeshPhongMaterial({
@@ -376,10 +371,10 @@
         transparent: true,
         opacity: 0.7,
       });
-      
+
       const beam = new THREE.Mesh(beamGeometry, beamMaterial);
       beamGroup.add(beam);
-      
+
       return beamGroup;
     };
 
@@ -390,8 +385,7 @@
       scene.add(beam);
       return beam;
     });
-    
->>>>>>> 9f9bef08
+
     let theta = 0;
     const dTheta = (2 * Math.PI) / 2000; // Slower orbital speed
     let dx = enableOrbitControls ? 0 : 0.01;
@@ -593,37 +587,37 @@
       const currentTime = Date.now();
       downlinkBeamsRef.current.forEach((beam, index) => {
         const satellite = satellitesRef.current[index];
-        
+
         // Check if this satellite has an active animation
         let isAnimating = false;
         let animationEndTime = null;
-        
+
         // Access the latest animations through ref
         const endTime = downlinkAnimationsRef.current.get(index);
         if (endTime && currentTime < endTime) {
           isAnimating = true;
           animationEndTime = endTime;
         }
-        
+
         if (isAnimating && satellite) {
           beam.visible = true;
-          
+
           // Calculate direction and distance from satellite to Earth center
           const satellitePos = satellite.position.clone();
           const direction = earthVec.clone().sub(satellitePos);
           const distance = direction.length();
-          
+
           // Position beam group at satellite location
           beam.position.copy(satellitePos);
-          
+
           // Point beam toward Earth
           beam.lookAt(earthVec);
-          
+
           // Calculate animation progress (0 to 1)
           const animationDuration = 1000; // 1 second
           const timeLeft = animationEndTime - currentTime;
-          const progress = 1 - (timeLeft / animationDuration);
-          
+          const progress = 1 - timeLeft / animationDuration;
+
           // Animate beam appearance with fade in/out
           let opacity = 0.7;
           if (progress < 0.2) {
@@ -633,13 +627,12 @@
             // Fade out
             opacity = ((1 - progress) / 0.2) * 0.7;
           }
-          
+
           // Scale and position the main beam box to extend toward Earth
           const mainBeam = beam.children[0];
           mainBeam.scale.set(1, 1, distance * 0.8); // Scale Z to reach toward Earth
           mainBeam.position.set(0, 0, distance * 0.4); // Move beam toward Earth (positive Z)
           mainBeam.material.opacity = opacity;
-          
         } else {
           beam.visible = false;
         }
@@ -741,7 +734,7 @@
   useEffect(() => {
     const cleanup = () => {
       const currentTime = Date.now();
-      
+
       // Clean up ref
       const newRefMap = new Map();
       for (const [key, endTime] of downlinkAnimationsRef.current) {
@@ -750,9 +743,9 @@
         }
       }
       downlinkAnimationsRef.current = newRefMap;
-      
+
       // Clean up state
-      setDownlinkAnimations(prev => {
+      setDownlinkAnimations((prev) => {
         const newMap = new Map();
         for (const [key, endTime] of prev) {
           if (currentTime < endTime) {
@@ -762,7 +755,7 @@
         return newMap;
       });
     };
-    
+
     const interval = setInterval(cleanup, 1000); // Clean up every second
     return () => clearInterval(interval);
   }, []);
@@ -780,7 +773,6 @@
           cursor: enableOrbitControls ? "grab" : "default",
         }}
       />
-<<<<<<< HEAD
 
       {/* Form Panel - 1/4 width */}
       <div className="w-1/4 h-full bg-black/90 backdrop-blur-md border-l border-white/10 p-5 overflow-y-auto">
@@ -933,91 +925,6 @@
             </form>
           )}
         </div>
-=======
-      
-      {/* Satellite control buttons */}
-      <div
-        style={{
-          position: "absolute",
-          bottom: "20px",
-          right: "20px",
-          display: "flex",
-          flexDirection: "column",
-          gap: "10px",
-          zIndex: 10,
-        }}
-      >
-        {[0, 1, 2, 3, 4, 5].map((index) => (
-          <div
-            key={index}
-            style={{
-              display: "flex",
-              gap: "8px",
-              alignItems: "center",
-            }}
-          >
-            <button
-              onClick={() => toggleSatelliteColor(index)}
-              style={{
-                padding: "8px 12px",
-                backgroundColor: blueSatellites.has(index) ? "#0080ff" : "#333",
-                color: "white",
-                border: "none",
-                borderRadius: "5px",
-                cursor: "pointer",
-                fontSize: "12px",
-                fontWeight: "bold",
-                transition: "all 0.3s ease",
-                boxShadow: blueSatellites.has(index) 
-                  ? "0 0 10px rgba(0, 128, 255, 0.5)" 
-                  : "0 2px 4px rgba(0, 0, 0, 0.2)",
-                minWidth: "80px",
-              }}
-              onMouseEnter={(e) => {
-                e.target.style.transform = "scale(1.05)";
-              }}
-              onMouseLeave={(e) => {
-                e.target.style.transform = "scale(1)";
-              }}
-            >
-              Sat {index + 1}
-            </button>
-            
-            <button
-              onClick={() => triggerSatelliteDownlink(index)}
-              style={{
-                padding: "8px 12px",
-                backgroundColor: downlinkAnimations.has(index) && Date.now() < downlinkAnimations.get(index) ? "#00ffff" : "#333",
-                color: downlinkAnimations.has(index) && Date.now() < downlinkAnimations.get(index) ? "#000" : "#fff",
-                border: "none",
-                borderRadius: "5px",
-                cursor: "pointer",
-                fontSize: "12px",
-                fontWeight: "bold",
-                transition: "all 0.3s ease",
-                boxShadow: downlinkAnimations.has(index) && Date.now() < downlinkAnimations.get(index)
-                  ? "0 0 10px rgba(0, 255, 255, 0.5)"
-                  : "0 2px 4px rgba(0, 0, 0, 0.2)",
-                minWidth: "80px",
-              }}
-              onMouseEnter={(e) => {
-                e.target.style.transform = "scale(1.05)";
-                e.target.style.boxShadow = downlinkAnimations.has(index) && Date.now() < downlinkAnimations.get(index)
-                  ? "0 0 15px rgba(0, 255, 255, 0.7)"
-                  : "0 4px 8px rgba(0, 0, 0, 0.3)";
-              }}
-              onMouseLeave={(e) => {
-                e.target.style.transform = "scale(1)";
-                e.target.style.boxShadow = downlinkAnimations.has(index) && Date.now() < downlinkAnimations.get(index)
-                  ? "0 0 10px rgba(0, 255, 255, 0.5)"
-                  : "0 2px 4px rgba(0, 0, 0, 0.2)";
-              }}
-            >
-              📡 SEND
-            </button>
-          </div>
-        ))}
->>>>>>> 9f9bef08
       </div>
     </div>
   );
